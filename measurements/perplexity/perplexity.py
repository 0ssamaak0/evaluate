--- conflicted
+++ resolved
@@ -28,13 +28,8 @@
 """
 
 _DESCRIPTION = """
-<<<<<<< HEAD
 Perplexity (PPL) can be used to evaluate the extent to which a dataset is similar to the distribution of text that a model was trained on.
 It is defined as the exponentiated average negative log-likelihood of a sequence.
-=======
-Perplexity (PPL) can be used for evaluating to what extent a dataset is similar to the distribution of text that a given model was trained on.
-It is defined as the exponentiated average negative log-likelihood of a sequence, calculated with exponent base `e`.
->>>>>>> 6239112b
 
 For more information, see https://huggingface.co/docs/transformers/perplexity
 """
